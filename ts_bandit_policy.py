--- conflicted
+++ resolved
@@ -80,19 +80,12 @@
         self.A = np.zeros(self.K)
         self.Sig_S = np.zeros(self.K)
         self.Sig_S += (n>=(t//self.K)) # a boolean array, 1 indicating significant rate, 0 indicating insignificant rate
-<<<<<<< HEAD
 
-        r_emp = (self.a/(self.a+self.b))*self.rate*self.Sig_S
-        lead = np.argmax(r_emp) # leading arm in significant set
-        mu_lead = r_emp[lead]
-=======
-        # !!! need consideration, using emp results directly
         # r_emp = (beta.rvs(self.a, self.b)*self.rate)*self.Sig_S
         r_emp = np.multiply(self.a/(self.a+self.b), self.rate)
         lead = np.argmax(r_emp) # leading arm in significant set
         mu_lead = r_emp[lead]
-
->>>>>>> d54fe0de
+        
         self.A[lead] = 1
         for k in range(self.K):
             min = np.max(self.Phi[k,:])
@@ -108,14 +101,11 @@
 
 
     def select_next_arm(self):
-<<<<<<< HEAD
-=======
         # Initialization
         # t = sum(self.a+self.b) - 2*self.K
         # if t <= self.K-1:
         #     return int(t)
 
->>>>>>> d54fe0de
         p = beta.rvs(self.a, self.b) # estimated PER
         # If A is empty, select arm by TS among all arms
         if sum(self.A) == 0:
@@ -133,10 +123,7 @@
             self.Phi[l,k] = ((n-1)*self.Phi[l,k]+self.s[r][l,k])/n # update pseudo-rewards
         # !!! need consideration, using emp results directly
         for k in range(self.K):
-<<<<<<< HEAD
-=======
             # self.Phi[k,k] = beta.rvs(self.a[k],self.b[k])*self.rate[k]
->>>>>>> d54fe0de
             self.Phi[k,k] = self.a[k]/(self.a[k]+self.b[k])*self.rate[k]
 
 def construct_s(rate, K):
